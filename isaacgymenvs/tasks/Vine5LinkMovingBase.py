--- conflicted
+++ resolved
@@ -85,14 +85,9 @@
 INIT_X, INIT_Y, INIT_Z = 0.0, 0.0, 1.0
 
 # IMPORTANT: Tune these angles depending the task, affects the range of target positions
-<<<<<<< HEAD
 MIN_EFFECTIVE_ANGLE = math.radians(-25)
 MAX_EFFECTIVE_ANGLE = math.radians(-15)
-=======
-MIN_EFFECTIVE_ANGLE = math.radians(-45)
-MAX_EFFECTIVE_ANGLE = math.radians(-30)
-
->>>>>>> 85288944
+
 VINE_LENGTH = LENGTH_PER_LINK * N_REVOLUTE_DOFS
 # PIPE_RADIUS = 0.065 * PIPE_ADDITIONAL_SCALING
 PIPE_RADIUS = 0.07 * PIPE_ADDITIONAL_SCALING
@@ -783,11 +778,8 @@
             self.gym.set_actor_root_state_tensor_indexed(self.sim, gymtorch.unwrap_tensor(
                 self.root_state), gymtorch.unwrap_tensor(shelf_indices), len(shelf_indices))
 
-<<<<<<< HEAD
             self.object_info[env_ids, 0] = shelf_depth_target
 
-=======
->>>>>>> 85288944
         if self.cfg['env']["CREATE_PIPE"]:
             # Our goal is the set the pipe pose, give the target position
             # The pipe orientation, theta, should vary based on the target z
