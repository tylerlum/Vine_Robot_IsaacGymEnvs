--- conflicted
+++ resolved
@@ -474,13 +474,8 @@
         obstacle_asset_options.vhacd_enabled = vhacd_enabled  # Convex decomposition for meshes
         if vhacd_enabled:
             # Numbers copied from isaacgym docs
-<<<<<<< HEAD
             obstacle_asset_options.vhacd_params.resolution = 3000000
             obstacle_asset_options.vhacd_params.max_convex_hulls = 16
-=======
-            obstacle_asset_options.vhacd_params.resolution = 300000
-            obstacle_asset_options.vhacd_params.max_convex_hulls = 64
->>>>>>> 7f5cb915
             obstacle_asset_options.vhacd_params.max_num_vertices_per_ch = 64
         obstacle_asset = self.gym.load_asset(self.sim, asset_root, asset_file, obstacle_asset_options)
         return obstacle_asset
